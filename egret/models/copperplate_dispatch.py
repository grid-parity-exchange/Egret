#  ___________________________________________________________________________
#
#  EGRET: Electrical Grid Research and Engineering Tools
#  Copyright 2019 National Technology & Engineering Solutions of Sandia, LLC
#  (NTESS). Under the terms of Contract DE-NA0003525 with NTESS, the U.S.
#  Government retains certain rights in this software.
#  This software is distributed under the Revised BSD License.
#  ___________________________________________________________________________

"""
This module provides functions that create the modules for typical copperplate dispatch formulations.

#TODO: document this with examples
"""
import pyomo.environ as pe
import egret.model_library.transmission.tx_utils as tx_utils
import egret.model_library.transmission.tx_calc as tx_calc
import egret.model_library.transmission.bus as libbus
import egret.model_library.transmission.branch as libbranch
import egret.model_library.transmission.gen as libgen

from egret.model_library.defn import ApproximationType
from egret.data.data_utils import map_items, zip_items
from math import pi

def _include_system_feasibility_slack(model, bus_p_loads, gen_attrs, p_marginal_slack_penalty):
    import egret.model_library.decl as decl
    load = sum(bus_p_loads.values())

    over_gen_bounds = (0, tx_utils.over_gen_limit(load, gen_attrs['names'], gen_attrs['p_max']))
    decl.declare_var('p_over_generation', model=model, index_set=None,
                     initialize=0., bounds=over_gen_bounds
                     )

    load_shed_bounds = (0, tx_utils.load_shed_limit(load, gen_attrs['names'], gen_attrs['p_min']))
    decl.declare_var('p_load_shed', model=model, index_set=None,
                     initialize=0., bounds=load_shed_bounds
                     )
<<<<<<< HEAD

    p_rhs_kwargs = {'include_feasibility_slack_pos':'p_over_generation','include_feasibility_slack_neg':'p_load_shed'}
=======
    p_rhs_kwargs = {'include_feasibility_load_shed':'p_load_shed', 'include_feasibility_over_generation':'p_over_generation'}
>>>>>>> 4e86c437

    penalty_expr = p_marginal_slack_penalty * (model.p_load_shed + model.p_over_generation)
    return p_rhs_kwargs, penalty_expr

def _validate_and_extract_slack_penalty(model_data):
    assert('load_mismatch_cost' in model_data.data['system'])
    return model_data.data['system']['load_mismatch_cost']

def create_copperplate_dispatch_approx_model(model_data, include_feasibility_slack=False):
    md = model_data.clone_in_service()
    tx_utils.scale_ModelData_to_pu(md, inplace = True)

    gens = dict(md.elements(element_type='generator'))
    buses = dict(md.elements(element_type='bus'))
    branches = dict(md.elements(element_type='branch'))
    loads = dict(md.elements(element_type='load'))
    shunts = dict(md.elements(element_type='shunt'))

    gen_attrs = md.attributes(element_type='generator')
    bus_attrs = md.attributes(element_type='bus')

    inlet_branches_by_bus, outlet_branches_by_bus = \
        tx_utils.inlet_outlet_branches_by_bus(branches, buses)
    gens_by_bus = tx_utils.gens_by_bus(buses, gens)

    model = pe.ConcreteModel()

    ### declare (and fix) the loads at the buses
    bus_p_loads, _ = tx_utils.dict_of_bus_loads(buses, loads)

    libbus.declare_var_pl(model, bus_attrs['names'], initialize=bus_p_loads)
    model.pl.fix()

    ### declare the fixed shunts at the buses
    _, bus_gs_fixed_shunts = tx_utils.dict_of_bus_fixed_shunts(buses, shunts)

    ### declare the generator real power
    pg_init = {k: (gen_attrs['p_min'][k] + gen_attrs['p_max'][k]) / 2.0 for k in gen_attrs['pg']}
    libgen.declare_var_pg(model, gen_attrs['names'], initialize=pg_init,
                          bounds=zip_items(gen_attrs['p_min'], gen_attrs['p_max'])
                          )

    ### include the feasibility slack for the system balance
    p_rhs_kwargs = {}
    if include_feasibility_slack:
        p_marginal_slack_penalty = _validate_and_extract_slack_penalty(model_data)                
        p_rhs_kwargs, penalty_expr = _include_system_feasibility_slack(model, bus_p_loads, gen_attrs, p_marginal_slack_penalty)

    ### declare the p balance
    libbus.declare_eq_p_balance_ed(model=model,
                                   index_set=bus_attrs['names'],
                                   bus_p_loads=bus_p_loads,
                                   gens_by_bus=gens_by_bus,
                                   bus_gs_fixed_shunts=bus_gs_fixed_shunts,
                                   **p_rhs_kwargs
                                   )

    ### declare the generator cost objective
    libgen.declare_expression_pgqg_operating_cost(model=model,
                                                  index_set=gen_attrs['names'],
                                                  p_costs=gen_attrs['p_cost']
                                                  )

    obj_expr = sum(model.pg_operating_cost[gen_name] for gen_name in model.pg_operating_cost)
    if include_feasibility_slack:
        obj_expr += penalty_expr

    model.obj = pe.Objective(expr=obj_expr)

    return model, md


def solve_copperplate_dispatch(model_data,
                solver,
                timelimit = None,
                solver_tee = True,
                symbolic_solver_labels = False,
                options = None,
                copperplate_dispatch_model_generator = create_copperplate_dispatch_approx_model,
                return_model = False,
                return_results = False,
                **kwargs):
    '''
    Create and solve a new copperplate dispatch model

    Parameters
    ----------
    model_data : egret.data.ModelData
        An egret ModelData object with the appropriate data loaded.
    solver : str or pyomo.opt.base.solvers.OptSolver
        Either a string specifying a pyomo solver name, or an instantiated pyomo solver
    timelimit : float (optional)
        Time limit for dcopf run. Default of None results in no time
        limit being set.
    solver_tee : bool (optional)
        Display solver log. Default is True.
    symbolic_solver_labels : bool (optional)
        Use symbolic solver labels. Useful for debugging; default is False.
    options : dict (optional)
        Other options to pass into the solver. Default is dict().
    copperplate_dispatch_model_generator : function (optional)
        Function for generating the copperplate dispatch model. Default is
        egret.models.copperplate_dispatch.create_copperplate_dispatch_approx_model
    return_model : bool (optional)
        If True, returns the pyomo model object
    return_results : bool (optional)
        If True, returns the pyomo results object
    kwargs : dictionary (optional)
        Additional arguments for building model
    '''

    import pyomo.environ as pe
    from pyomo.environ import value
    from egret.common.solver_interface import _solve_model
    from egret.model_library.transmission.tx_utils import \
        scale_ModelData_to_pu, unscale_ModelData_to_pu

    m, md = copperplate_dispatch_model_generator(model_data, **kwargs)

    m.dual = pe.Suffix(direction=pe.Suffix.IMPORT)

    m, results = _solve_model(m,solver,timelimit=timelimit,solver_tee=solver_tee,
                              symbolic_solver_labels=symbolic_solver_labels,solver_options=options)

    md = model_data.clone_in_service()

    # save results data to ModelData object
    gens = dict(md.elements(element_type='generator'))
    buses = dict(md.elements(element_type='bus'))

    md.data['system']['total_cost'] = value(m.obj)
    if hasattr(m, 'p_load_shed'):
        md.data['system']['p_balance_violation'] = value(m.p_load_shed) - value(m.p_over_generation)

    for g,g_dict in gens.items():
        g_dict['pg'] = value(m.pg[g])

    for b,b_dict in buses.items():
        b_dict['pl'] = value(m.pl[b])
        b_dict['lmp'] = value(m.dual[m.eq_p_balance])

    unscale_ModelData_to_pu(md, inplace=True)

    if return_model and return_results:
        return md, m, results
    elif return_model:
        return md, m
    elif return_results:
        return md, results
    return md


# if __name__ == '__main__':
#     import os
#     from egret.parsers.matpower_parser import create_ModelData
#
#     path = os.path.dirname(__file__)
#     filename = 'pglib_opf_case3_lmbd.m'
#     matpower_file = os.path.join(path, '../../download/pglib-opf/', filename)
#     md = create_ModelData(matpower_file)
#     kwargs = {'include_feasibility_slack': 'True'}
#     md = solve_copperplate_dispatch(md, "gurobi", **kwargs)<|MERGE_RESOLUTION|>--- conflicted
+++ resolved
@@ -36,13 +36,7 @@
     decl.declare_var('p_load_shed', model=model, index_set=None,
                      initialize=0., bounds=load_shed_bounds
                      )
-<<<<<<< HEAD
-
-    p_rhs_kwargs = {'include_feasibility_slack_pos':'p_over_generation','include_feasibility_slack_neg':'p_load_shed'}
-=======
     p_rhs_kwargs = {'include_feasibility_load_shed':'p_load_shed', 'include_feasibility_over_generation':'p_over_generation'}
->>>>>>> 4e86c437
-
     penalty_expr = p_marginal_slack_penalty * (model.p_load_shed + model.p_over_generation)
     return p_rhs_kwargs, penalty_expr
 
