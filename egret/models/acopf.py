#  ___________________________________________________________________________
#
#  EGRET: Electrical Grid Research and Engineering Tools
#  Copyright 2019 National Technology & Engineering Solutions of Sandia, LLC
#  (NTESS). Under the terms of Contract DE-NA0003525 with NTESS, the U.S.
#  Government retains certain rights in this software.
#  This software is distributed under the Revised BSD License.
#  ___________________________________________________________________________

"""
This module provides functions that create the modules for typical ACOPF formulations.

#TODO: document this with examples
"""
import pyomo.environ as pe
import operator as op
import egret.model_library.transmission.tx_utils as tx_utils
import egret.model_library.transmission.tx_calc as tx_calc
import egret.model_library.transmission.bus as libbus
import egret.model_library.transmission.branch as libbranch
import egret.model_library.transmission.gen as libgen

from egret.model_library.defn import FlowType, CoordinateType
from egret.data.data_utils import map_items, zip_items
from math import pi, radians
from collections import OrderedDict


def _include_feasibility_slack(model, bus_names, bus_p_loads, bus_q_loads,
                               gens_by_bus, gen_attrs,
                               p_marginal_slack_penalty, q_marginal_slack_penalty):
    
    import egret.model_library.decl as decl

    p_over_gen_bounds = {k: (0, tx_utils.over_gen_limit(bus_p_loads[k], gens_by_bus[k], gen_attrs['p_max'])) for k in bus_names}
    decl.declare_var('p_over_generation', model=model, index_set=bus_names,
                     initialize=0., bounds=p_over_gen_bounds
                     )

    p_load_shed_bounds  = {k: (0, tx_utils.load_shed_limit(bus_p_loads[k], gens_by_bus[k], gen_attrs['p_min'])) for k in bus_names}
    decl.declare_var('p_load_shed', model=model, index_set=bus_names,
                     initialize=0., bounds=p_load_shed_bounds
                     )

    q_over_gen_bounds = {k: (0, tx_utils.over_gen_limit(bus_q_loads[k], gens_by_bus[k], gen_attrs['q_max'])) for k in bus_names}
    decl.declare_var('q_over_generation', model=model, index_set=bus_names,
                     initialize=0., bounds=q_over_gen_bounds
                     )

    q_load_shed_bounds  = {k: (0, tx_utils.load_shed_limit(bus_q_loads[k], gens_by_bus[k], gen_attrs['q_min'])) for k in bus_names}
    decl.declare_var('q_load_shed', model=model, index_set=bus_names,
                     initialize=0., bounds=q_load_shed_bounds
                     )
<<<<<<< HEAD

    p_rhs_kwargs = {'include_feasibility_slack_pos':'p_over_generation','include_feasibility_slack_neg':'p_load_shed'}
    q_rhs_kwargs = {'include_feasibility_slack_pos':'q_over_generation','include_feasibility_slack_neg':'q_load_shed'}

    penalty_expr = sum(p_marginal_slack_penalty * (model.p_over_generation[bus_name] + model.p_load_shed[bus_name])
                     + q_marginal_slack_penalty * (model.q_over_generation[bus_name] + model.q_load_shed[bus_name])
                    for bus_name in bus_names)
=======
    p_rhs_kwargs = {'include_feasibility_load_shed':'p_load_shed', 'include_feasibility_over_generation':'p_over_generation'}
    q_rhs_kwargs = {'include_feasibility_load_shed':'q_load_shed', 'include_feasibility_over_generation':'q_over_generation'}

    penalty_expr = sum(p_marginal_slack_penalty * (model.p_load_shed[bus_name] + model.p_over_generation[bus_name])
                     + q_marginal_slack_penalty * (model.q_load_shed[bus_name] + model.q_over_generation[bus_name])
                    for bus_name in bus_attrs['names'])
>>>>>>> 4e86c437
    return p_rhs_kwargs, q_rhs_kwargs, penalty_expr

def _validate_and_extract_slack_penalties(model_data):
    assert('load_mismatch_cost' in model_data.data['system'])
    assert('q_load_mismatch_cost' in model_data.data['system'])
    return model_data.data['system']['load_mismatch_cost'], model_data.data['system']['q_load_mismatch_cost']

def _create_base_power_ac_model(model_data, include_feasibility_slack=False):
    md = model_data.clone_in_service()
    tx_utils.scale_ModelData_to_pu(md, inplace = True)

    gens = dict(md.elements(element_type='generator'))
    buses = dict(md.elements(element_type='bus'))
    branches = dict(md.elements(element_type='branch'))
    loads = dict(md.elements(element_type='load'))
    shunts = dict(md.elements(element_type='shunt'))

    gen_attrs = md.attributes(element_type='generator')
    bus_attrs = md.attributes(element_type='bus')
    branch_attrs = md.attributes(element_type='branch')

    inlet_branches_by_bus, outlet_branches_by_bus = \
        tx_utils.inlet_outlet_branches_by_bus(branches, buses)
    gens_by_bus = tx_utils.gens_by_bus(buses, gens)

    bus_pairs = zip_items(branch_attrs['from_bus'], branch_attrs['to_bus'])
    unique_bus_pairs = list(OrderedDict((val, None) for idx, val in bus_pairs.items()))

    model = pe.ConcreteModel()

    ### declare (and fix) the loads at the buses
    bus_p_loads, bus_q_loads = tx_utils.dict_of_bus_loads(buses, loads)

    libbus.declare_var_pl(model, bus_attrs['names'], initialize=bus_p_loads)
    libbus.declare_var_ql(model, bus_attrs['names'], initialize=bus_q_loads)
    model.pl.fix()
    model.ql.fix()

    ### declare the fixed shunts at the buses
    bus_bs_fixed_shunts, bus_gs_fixed_shunts = tx_utils.dict_of_bus_fixed_shunts(buses, shunts)

    libbus.declare_var_vmsq(model=model,
                            index_set=bus_attrs['names'],
                            initialize={k: v**2 for k, v in bus_attrs['vm'].items()},
                            bounds=zip_items({k: v**2 for k, v in bus_attrs['v_min'].items()},
                                             {k: v**2 for k, v in bus_attrs['v_max'].items()}))
    libbranch.declare_var_c(model=model, index_set=unique_bus_pairs)
    libbranch.declare_var_s(model=model, index_set=unique_bus_pairs)

    ### include the feasibility slack for the bus balances
    p_rhs_kwargs = {}
    q_rhs_kwargs = {}
    if include_feasibility_slack:
        p_marginal_slack_penalty, q_marginal_slack_penalty = _validate_and_extract_slack_penalties(md)
        p_rhs_kwargs, q_rhs_kwargs, penalty_expr = _include_feasibility_slack(model, bus_attrs['names'],
                                                                              bus_p_loads, bus_q_loads,
                                                                              gens_by_bus, gen_attrs,
                                                                              p_marginal_slack_penalty,
                                                                              q_marginal_slack_penalty)

    ### declare the generator real and reactive power
    pg_init = {k: (gen_attrs['p_min'][k] + gen_attrs['p_max'][k]) / 2.0 for k in gen_attrs['pg']}
    libgen.declare_var_pg(model, gen_attrs['names'], initialize=pg_init,
                          bounds=zip_items(gen_attrs['p_min'], gen_attrs['p_max'])
                          )

    qg_init = {k: (gen_attrs['q_min'][k] + gen_attrs['q_max'][k]) / 2.0 for k in gen_attrs['qg']}
    libgen.declare_var_qg(model, gen_attrs['names'], initialize=qg_init,
                          bounds=zip_items(gen_attrs['q_min'], gen_attrs['q_max'])
                          )

    ### declare the current flows in the branches
    vr_init = {k: bus_attrs['vm'][k] * pe.cos(bus_attrs['va'][k]) for k in bus_attrs['vm']}
    vj_init = {k: bus_attrs['vm'][k] * pe.sin(bus_attrs['va'][k]) for k in bus_attrs['vm']}
    s_max = {k: branches[k]['rating_long_term'] for k in branches.keys()}
    s_lbub = dict()
    for k in branches.keys():
        if s_max[k] is None:
            s_lbub[k] = (None, None)
        else:
            s_lbub[k] = (-s_max[k],s_max[k])
    pf_bounds = s_lbub
    pt_bounds = s_lbub
    qf_bounds = s_lbub
    qt_bounds = s_lbub
    pf_init = dict()
    pt_init = dict()
    qf_init = dict()
    qt_init = dict()
    for branch_name, branch in branches.items():
        from_bus = branch['from_bus']
        to_bus = branch['to_bus']
        y_matrix = tx_calc.calculate_y_matrix_from_branch(branch)
        ifr_init = tx_calc.calculate_ifr(vr_init[from_bus], vj_init[from_bus], vr_init[to_bus],
                                         vj_init[to_bus], y_matrix)
        ifj_init = tx_calc.calculate_ifj(vr_init[from_bus], vj_init[from_bus], vr_init[to_bus],
                                         vj_init[to_bus], y_matrix)
        itr_init = tx_calc.calculate_itr(vr_init[from_bus], vj_init[from_bus], vr_init[to_bus],
                                         vj_init[to_bus], y_matrix)
        itj_init = tx_calc.calculate_itj(vr_init[from_bus], vj_init[from_bus], vr_init[to_bus],
                                         vj_init[to_bus], y_matrix)
        pf_init[branch_name] = tx_calc.calculate_p(ifr_init, ifj_init, vr_init[from_bus], vj_init[from_bus])
        pt_init[branch_name] = tx_calc.calculate_p(itr_init, itj_init, vr_init[to_bus], vj_init[to_bus])
        qf_init[branch_name] = tx_calc.calculate_q(ifr_init, ifj_init, vr_init[from_bus], vj_init[from_bus])
        qt_init[branch_name] = tx_calc.calculate_q(itr_init, itj_init, vr_init[to_bus], vj_init[to_bus])

    libbranch.declare_var_pf(model=model,
                             index_set=branch_attrs['names'],
                             initialize=pf_init,
                             bounds=pf_bounds
                             )
    libbranch.declare_var_pt(model=model,
                             index_set=branch_attrs['names'],
                             initialize=pt_init,
                             bounds=pt_bounds
                             )
    libbranch.declare_var_qf(model=model,
                             index_set=branch_attrs['names'],
                             initialize=qf_init,
                             bounds=qf_bounds
                             )
    libbranch.declare_var_qt(model=model,
                             index_set=branch_attrs['names'],
                             initialize=qt_init,
                             bounds=qt_bounds
                             )

    ### declare the branch power flow constraints
    libbranch.declare_eq_branch_power(model=model,
                                      index_set=branch_attrs['names'],
                                      branches=branches
                                      )

    ### declare the pq balances
    libbus.declare_eq_p_balance(model=model,
                                index_set=bus_attrs['names'],
                                bus_p_loads=bus_p_loads,
                                gens_by_bus=gens_by_bus,
                                bus_gs_fixed_shunts=bus_gs_fixed_shunts,
                                inlet_branches_by_bus=inlet_branches_by_bus,
                                outlet_branches_by_bus=outlet_branches_by_bus,
                                **p_rhs_kwargs
                                )

    libbus.declare_eq_q_balance(model=model,
                                index_set=bus_attrs['names'],
                                bus_q_loads=bus_q_loads,
                                gens_by_bus=gens_by_bus,
                                bus_bs_fixed_shunts=bus_bs_fixed_shunts,
                                inlet_branches_by_bus=inlet_branches_by_bus,
                                outlet_branches_by_bus=outlet_branches_by_bus,
                                **q_rhs_kwargs
                                )

    ### declare the thermal limits
    libbranch.declare_ineq_s_branch_thermal_limit(model=model,
                                                  index_set=branch_attrs['names'],
                                                  branches=branches,
                                                  s_thermal_limits=s_max,
                                                  flow_type=FlowType.POWER
                                                  )

    # declare angle difference limits on interconnected buses
    libbranch.declare_ineq_angle_diff_branch_lbub_c_s(model=model,
                                                      index_set=branch_attrs['names'],
                                                      branches=branches
                                                      )

    ### declare the generator cost objective
    libgen.declare_expression_pgqg_operating_cost(model=model,
                                                  index_set=gen_attrs['names'],
                                                  p_costs=gen_attrs['p_cost'],
                                                  q_costs=gen_attrs.get('q_cost', None)
                                                  )

    obj_expr = sum(model.pg_operating_cost[gen_name] for gen_name in model.pg_operating_cost)
    if include_feasibility_slack:
        obj_expr += penalty_expr
    if hasattr(model, 'qg_operating_cost'):
        obj_expr += sum(model.qg_operating_cost[gen_name] for gen_name in model.qg_operating_cost)

    model.obj = pe.Objective(expr=obj_expr)

    return model, md


def create_psv_acopf_model(model_data, include_feasibility_slack=False):
    model, md = _create_base_power_ac_model(model_data, include_feasibility_slack=include_feasibility_slack)
    bus_attrs = md.attributes(element_type='bus')
    branch_attrs = md.attributes(element_type='branch')
    bus_pairs = zip_items(branch_attrs['from_bus'], branch_attrs['to_bus'])
    unique_bus_pairs = list(OrderedDict((val, None) for idx, val in bus_pairs.items()).keys())

    # declare the polar voltages
    libbranch.declare_var_dva(model=model,
                              index_set=unique_bus_pairs,
                              initialize=0,
                              bounds=(-pi/2, pi/2))
    libbus.declare_var_vm(model,
                          bus_attrs['names'],
                          initialize=bus_attrs['vm'],
                          bounds=zip_items(bus_attrs['v_min'], bus_attrs['v_max']))

    va_bounds = {k: (-pi, pi) for k in bus_attrs['va']}
    libbus.declare_var_va(model,
                          bus_attrs['names'],
                          initialize=bus_attrs['va'],
                          bounds=va_bounds)

    # fix the reference bus
    ref_bus = md.data['system']['reference_bus']
    ref_angle = md.data['system']['reference_bus_angle']
    model.va[ref_bus].fix(radians(ref_angle))

    # relate c, s, and vmsq to vm and va
    libbranch.declare_eq_delta_va(model=model,
                                  index_set=unique_bus_pairs)
    libbus.declare_eq_vmsq(model=model,
                           index_set=bus_attrs['names'],
                           coordinate_type=CoordinateType.POLAR)
    libbranch.declare_eq_c(model=model,
                           index_set=unique_bus_pairs,
                           coordinate_type=CoordinateType.POLAR)
    libbranch.declare_eq_s(model=model,
                           index_set=unique_bus_pairs,
                           coordinate_type=CoordinateType.POLAR)

    return model, md


def create_rsv_acopf_model(model_data, include_feasibility_slack=False):
    model, md = _create_base_power_ac_model(model_data, include_feasibility_slack=include_feasibility_slack)
    bus_attrs = md.attributes(element_type='bus')
    branch_attrs = md.attributes(element_type='branch')
    bus_pairs = zip_items(branch_attrs['from_bus'], branch_attrs['to_bus'])
    unique_bus_pairs = list(OrderedDict((val, None) for idx, val in bus_pairs.items()).keys())

    # declare the rectangular voltages
    neg_v_max = map_items(op.neg, bus_attrs['v_max'])
    vr_init = {k: bus_attrs['vm'][k] * pe.cos(bus_attrs['va'][k]) for k in bus_attrs['vm']}
    libbus.declare_var_vr(model, bus_attrs['names'], initialize=vr_init,
                          bounds=zip_items(neg_v_max, bus_attrs['v_max'])
                          )

    vj_init = {k: bus_attrs['vm'][k] * pe.sin(bus_attrs['va'][k]) for k in bus_attrs['vm']}
    libbus.declare_var_vj(model, bus_attrs['names'], initialize=vj_init,
                          bounds=zip_items(neg_v_max, bus_attrs['v_max'])
                          )

    # fix the reference bus
    ref_bus = md.data['system']['reference_bus']
    ref_angle = md.data['system']['reference_bus_angle']
    if ref_angle != 0.0:
        libbus.declare_eq_ref_bus_nonzero(model, ref_angle, ref_bus)
    else:
        model.vj[ref_bus].fix(0.0)
        model.vr[ref_bus].setlb(bus_attrs['v_min'][ref_bus])

    # relate c, s, and vmsq to vm and va
    libbus.declare_eq_vmsq(model=model,
                           index_set=bus_attrs['names'],
                           coordinate_type=CoordinateType.RECTANGULAR)
    libbranch.declare_eq_c(model=model,
                           index_set=unique_bus_pairs,
                           coordinate_type=CoordinateType.RECTANGULAR)
    libbranch.declare_eq_s(model=model,
                           index_set=unique_bus_pairs,
                           coordinate_type=CoordinateType.RECTANGULAR)

    return model, md


def create_riv_acopf_model(model_data, include_feasibility_slack=False):
    md = model_data.clone_in_service()
    tx_utils.scale_ModelData_to_pu(md, inplace = True)

    gens = dict(md.elements(element_type='generator'))
    buses = dict(md.elements(element_type='bus'))
    branches = dict(md.elements(element_type='branch'))
    loads = dict(md.elements(element_type='load'))
    shunts = dict(md.elements(element_type='shunt'))

    gen_attrs = md.attributes(element_type='generator')
    bus_attrs = md.attributes(element_type='bus')
    branch_attrs = md.attributes(element_type='branch')
    load_attrs = md.attributes(element_type='load')
    shunt_attrs = md.attributes(element_type='shunt')

    inlet_branches_by_bus, outlet_branches_by_bus = \
        tx_utils.inlet_outlet_branches_by_bus(branches, buses)
    gens_by_bus = tx_utils.gens_by_bus(buses, gens)

    model = pe.ConcreteModel()

    ### declare (and fix) the loads at the buses
    bus_p_loads, bus_q_loads = tx_utils.dict_of_bus_loads(buses, loads)

    libbus.declare_var_pl(model, bus_attrs['names'], initialize=bus_p_loads)
    libbus.declare_var_ql(model, bus_attrs['names'], initialize=bus_q_loads)
    model.pl.fix()
    model.ql.fix()

    ### declare the fixed shunts at the buses
    bus_bs_fixed_shunts, bus_gs_fixed_shunts = tx_utils.dict_of_bus_fixed_shunts(buses, shunts)

    ### declare the rectangular voltages
    neg_v_max = map_items(op.neg, bus_attrs['v_max'])
    vr_init = {k: bus_attrs['vm'][k] * pe.cos(bus_attrs['va'][k]) for k in bus_attrs['vm']}
    libbus.declare_var_vr(model, bus_attrs['names'], initialize=vr_init,
                          bounds=zip_items(neg_v_max, bus_attrs['v_max'])
                          )

    vj_init = {k: bus_attrs['vm'][k] * pe.sin(bus_attrs['va'][k]) for k in bus_attrs['vm']}
    libbus.declare_var_vj(model, bus_attrs['names'], initialize=vj_init,
                          bounds=zip_items(neg_v_max, bus_attrs['v_max'])
                          )

    ### include the feasibility slack for the bus balances
    p_rhs_kwargs = {}
    q_rhs_kwargs = {}
    if include_feasibility_slack:
        p_marginal_slack_penalty, q_marginal_slack_penalty = _validate_and_extract_slack_penalties(md)
        p_rhs_kwargs, q_rhs_kwargs, penalty_expr = _include_feasibility_slack(model, bus_attrs['names'],
                                                                              bus_p_loads, bus_q_loads,
                                                                              gens_by_bus, gen_attrs,
                                                                              p_marginal_slack_penalty,
                                                                              q_marginal_slack_penalty)

    ### fix the reference bus
    ref_bus = md.data['system']['reference_bus']
    ref_angle = md.data['system']['reference_bus_angle']
    if ref_angle != 0.0:
        libbus.declare_eq_ref_bus_nonzero(model, ref_angle, ref_bus)
    else:
        model.vj[ref_bus].fix(0.0)
        model.vr[ref_bus].setlb(0.0)

    ### declare the generator real and reactive power
    pg_init = {k: (gen_attrs['p_min'][k] + gen_attrs['p_max'][k]) / 2.0 for k in gen_attrs['pg']}
    libgen.declare_var_pg(model, gen_attrs['names'], initialize=pg_init,
                          bounds=zip_items(gen_attrs['p_min'], gen_attrs['p_max'])
                          )

    qg_init = {k: (gen_attrs['q_min'][k] + gen_attrs['q_max'][k]) / 2.0 for k in gen_attrs['qg']}
    libgen.declare_var_qg(model, gen_attrs['names'], initialize=qg_init,
                          bounds=zip_items(gen_attrs['q_min'], gen_attrs['q_max'])
                          )

    ### declare the current flows in the branches
    branch_currents = tx_utils.dict_of_branch_currents(branches, buses)
    s_max = {k: branches[k]['rating_long_term'] for k in branches.keys()}
    if_bounds = dict()
    it_bounds = dict()
    ifr_init = dict()
    ifj_init = dict()
    itr_init = dict()
    itj_init = dict()
    for branch_name, branch in branches.items():
        from_bus = branch['from_bus']
        to_bus = branch['to_bus']
        y_matrix = tx_calc.calculate_y_matrix_from_branch(branch)
        ifr_init[branch_name] = tx_calc.calculate_ifr(vr_init[from_bus], vj_init[from_bus], vr_init[to_bus],
                                                      vj_init[to_bus], y_matrix)
        ifj_init[branch_name] = tx_calc.calculate_ifj(vr_init[from_bus], vj_init[from_bus], vr_init[to_bus],
                                                      vj_init[to_bus], y_matrix)
        itr_init[branch_name] = tx_calc.calculate_itr(vr_init[from_bus], vj_init[from_bus], vr_init[to_bus],
                                                      vj_init[to_bus], y_matrix)
        itj_init[branch_name] = tx_calc.calculate_itj(vr_init[from_bus], vj_init[from_bus], vr_init[to_bus],
                                                      vj_init[to_bus], y_matrix)
        if s_max[branch_name] is None:
            if_bounds[branch_name] = (None, None)
            it_bounds[branch_name] = (None, None)
        else:
            if_max = s_max[branch_name] / buses[branches[branch_name]['from_bus']]['v_min']
            it_max = s_max[branch_name] / buses[branches[branch_name]['to_bus']]['v_min']
            if_bounds[branch_name] = (-if_max, if_max)
            it_bounds[branch_name] = (-it_max, it_max)

    libbranch.declare_var_ifr(model=model,
                              index_set=branch_attrs['names'],
                              initialize=ifr_init,
                              bounds=if_bounds
                              )
    libbranch.declare_var_ifj(model=model,
                              index_set=branch_attrs['names'],
                              initialize=ifj_init,
                              bounds=if_bounds
                              )
    libbranch.declare_var_itr(model=model,
                              index_set=branch_attrs['names'],
                              initialize=itr_init,
                              bounds=it_bounds
                              )
    libbranch.declare_var_itj(model=model,
                              index_set=branch_attrs['names'],
                              initialize=itj_init,
                              bounds=it_bounds
                              )

    ir_init = dict()
    ij_init = dict()
    for bus_name, bus in buses.items():
        ir_expr = sum([ifr_init[branch_name] for branch_name in outlet_branches_by_bus[bus_name]])
        ir_expr += sum([itr_init[branch_name] for branch_name in inlet_branches_by_bus[bus_name]])
        ij_expr = sum([ifj_init[branch_name] for branch_name in outlet_branches_by_bus[bus_name]])
        ij_expr += sum([itj_init[branch_name] for branch_name in inlet_branches_by_bus[bus_name]])

        if bus_gs_fixed_shunts[bus_name] != 0.0:
            ir_expr += bus_gs_fixed_shunts[bus_name] * vr_init[bus_name]
            ij_expr += bus_gs_fixed_shunts[bus_name] * vj_init[bus_name]
        if bus_bs_fixed_shunts[bus_name] != 0.0:
            ir_expr += bus_bs_fixed_shunts[bus_name] * vj_init[bus_name]
            ij_expr += bus_bs_fixed_shunts[bus_name] * vr_init[bus_name]

        ir_init[bus_name] = ir_expr
        ij_init[bus_name] = ij_expr

    # TODO: Implement better bounds (?) for these aggregated variables -- note, these are unbounded in old Egret
    libbus.declare_var_ir_aggregation_at_bus(model=model,
                                             index_set=bus_attrs['names'],
                                             initialize=ir_init,
                                             bounds=(None,None)
                                             )
    libbus.declare_var_ij_aggregation_at_bus(model=model,
                                             index_set=bus_attrs['names'],
                                             initialize=ij_init,
                                             bounds=(None,None)
                                             )

    ### declare the branch current flow constraints
    libbranch.declare_eq_branch_current(model=model,
                                        index_set=branch_attrs['names'],
                                        branches=branches
                                        )

    ### declare the ir/ij_aggregation constraints
    libbus.declare_eq_i_aggregation_at_bus(model=model,
                                           index_set=bus_attrs['names'],
                                           bus_bs_fixed_shunts=bus_bs_fixed_shunts,
                                           bus_gs_fixed_shunts=bus_gs_fixed_shunts,
                                           inlet_branches_by_bus=inlet_branches_by_bus,
                                           outlet_branches_by_bus=outlet_branches_by_bus
                                           )

    ### declare the pq balances
    libbus.declare_eq_p_balance_with_i_aggregation(model=model,
                                                   index_set=bus_attrs['names'],
                                                   bus_p_loads=bus_p_loads,
                                                   gens_by_bus=gens_by_bus,
                                                   **p_rhs_kwargs
                                                   )

    libbus.declare_eq_q_balance_with_i_aggregation(model=model,
                                                   index_set=bus_attrs['names'],
                                                   bus_q_loads=bus_q_loads,
                                                   gens_by_bus=gens_by_bus,
                                                   **q_rhs_kwargs
                                                   )

    ### declare the thermal limits
    libbranch.declare_ineq_s_branch_thermal_limit(model=model,
                                                  index_set=branch_attrs['names'],
                                                  branches=branches,
                                                  s_thermal_limits=s_max,
                                                  flow_type=FlowType.CURRENT
                                                  )

    ### declare the voltage min and max inequalities
    libbus.declare_ineq_vm_bus_lbub(model=model,
                                    index_set=bus_attrs['names'],
                                    buses=buses,
                                    coordinate_type=CoordinateType.RECTANGULAR
                                    )

    ### declare angle difference limits on interconnected buses
    libbranch.declare_ineq_angle_diff_branch_lbub(model=model,
                                                  index_set=branch_attrs['names'],
                                                  branches=branches,
                                                  coordinate_type=CoordinateType.RECTANGULAR)

    ### declare the generator cost objective
    libgen.declare_expression_pgqg_operating_cost(model=model,
                                                  index_set=gen_attrs['names'],
                                                  p_costs=gen_attrs['p_cost'],
                                                  q_costs=gen_attrs.get('q_cost', None)
                                                  )

    obj_expr = sum(model.pg_operating_cost[gen_name] for gen_name in model.pg_operating_cost)
    if include_feasibility_slack:
        obj_expr += penalty_expr
    if hasattr(model, 'qg_operating_cost'):
        obj_expr += sum(model.qg_operating_cost[gen_name] for gen_name in model.qg_operating_cost)

    model.obj = pe.Objective(expr=obj_expr)

    return model, md


def solve_acopf(model_data,
                solver,
                timelimit = None,
                solver_tee = True,
                symbolic_solver_labels = False,
                options = None,
                acopf_model_generator = create_psv_acopf_model,
                return_model = False,
                return_results = False,
                **kwargs):
    '''
    Create and solve a new acopf model

    Parameters
    ----------
    model_data : egret.data.ModelData
        An egret ModelData object with the appropriate data loaded.
    solver : str or pyomo.opt.base.solvers.OptSolver
        Either a string specifying a pyomo solver name, or an instantiated pyomo solver
    timelimit : float (optional)
        Time limit for dcopf run. Default of None results in no time
        limit being set.
    solver_tee : bool (optional)
        Display solver log. Default is True.
    symbolic_solver_labels : bool (optional)
        Use symbolic solver labels. Useful for debugging; default is False.
    options : dict (optional)
        Other options to pass into the solver. Default is dict().
    acopf_model_generator : function (optional)
        Function for generating the acopf model. Default is
        egret.models.acopf.create_psv_acopf_model
    return_model : bool (optional)
        If True, returns the pyomo model object
    return_results : bool (optional)
        If True, returns the pyomo results object
    kwargs : dictionary (optional)
        Additional arguments for building model
    '''

    import pyomo.environ as pe
    from pyomo.environ import value
    from egret.common.solver_interface import _solve_model
    from egret.model_library.transmission.tx_utils import \
        scale_ModelData_to_pu, unscale_ModelData_to_pu

    m, md = acopf_model_generator(model_data, **kwargs)

    m.dual = pe.Suffix(direction=pe.Suffix.IMPORT)

    m, results = _solve_model(m,solver,timelimit=timelimit,solver_tee=solver_tee,
                              symbolic_solver_labels=symbolic_solver_labels,solver_options=options)

    # save results data to ModelData object
    gens = dict(md.elements(element_type='generator'))
    buses = dict(md.elements(element_type='bus'))
    branches = dict(md.elements(element_type='branch'))

    md.data['system']['total_cost'] = value(m.obj)

    for g,g_dict in gens.items():
        g_dict['pg'] = value(m.pg[g])
        g_dict['qg'] = value(m.qg[g])

    for b,b_dict in buses.items():
        b_dict['lmp'] = value(m.dual[m.eq_p_balance[b]])
        b_dict['qlmp'] = value(m.dual[m.eq_q_balance[b]])
        b_dict['pl'] = value(m.pl[b])
        if hasattr(m, 'vj'):
            b_dict['vm'] = tx_calc.calculate_vm_from_vj_vr(value(m.vj[b]), value(m.vr[b]))
            b_dict['va'] = tx_calc.calculate_va_from_vj_vr(value(m.vj[b]), value(m.vr[b]))
        else:
            b_dict['vm'] = value(m.vm[b])
            b_dict['va'] = value(m.va[b])
        if hasattr(m, 'p_load_shed'):
            b_dict['p_balance_violation'] = value(m.p_load_shed[b]) - value(m.p_over_generation[b])
        if hasattr(m, 'q_load_shed'):
            b_dict['q_balance_violation'] = value(m.q_load_shed[b]) - value(m.q_over_generation[b])

    for k, k_dict in branches.items():
        if hasattr(m,'pf'):
            k_dict['pf'] = value(m.pf[k])
            k_dict['pt'] = value(m.pt[k])
            k_dict['qf'] = value(m.qf[k])
            k_dict['qt'] = value(m.qt[k])
        if hasattr(m,'irf'):
            b = k_dict['from_bus']
            k_dict['pf'] = value(tx_calc.calculate_p(value(m.ifr[k]), value(m.ifj[k]), value(m.vr[b]), value(m.vj[b])))
            k_dict['qf'] = value(tx_calc.calculate_q(value(m.ifr[k]), value(m.ifj[k]), value(m.vr[b]), value(m.vj[b])))
            b = k_dict['to_bus']
            k_dict['pt'] = value(tx_calc.calculate_p(value(m.itr[k]), value(m.itj[k]), value(m.vr[b]), value(m.vj[b])))
            k_dict['qt'] = value(tx_calc.calculate_q(value(m.itr[k]), value(m.itj[k]), value(m.vr[b]), value(m.vj[b])))

    unscale_ModelData_to_pu(md, inplace=True)

    if return_model and return_results:
        return md, m, results
    elif return_model:
        return md, m
    elif return_results:
        return md, results
    return md

if __name__ == '__main__':
    import os
    from egret.parsers.matpower_parser import create_ModelData

    path = os.path.dirname(__file__)
    filename = 'pglib_opf_case14_ieee.m'
    matpower_file = os.path.join(path, '../../download/pglib-opf/', filename)
    model_data = create_ModelData(matpower_file)
    kwargs = {'include_feasibility_slack':False}
    md,m,results = solve_acopf(model_data, "ipopt",acopf_model_generator=create_psv_acopf_model,return_model=True, return_results=True,**kwargs)
    md,m,results = solve_acopf(model_data, "ipopt",acopf_model_generator=create_rsv_acopf_model,return_model=True, return_results=True,**kwargs)
    md,m,results = solve_acopf(model_data, "ipopt",acopf_model_generator=create_riv_acopf_model,return_model=True, return_results=True,**kwargs)

<|MERGE_RESOLUTION|>--- conflicted
+++ resolved
@@ -51,22 +51,12 @@
     decl.declare_var('q_load_shed', model=model, index_set=bus_names,
                      initialize=0., bounds=q_load_shed_bounds
                      )
-<<<<<<< HEAD
-
-    p_rhs_kwargs = {'include_feasibility_slack_pos':'p_over_generation','include_feasibility_slack_neg':'p_load_shed'}
-    q_rhs_kwargs = {'include_feasibility_slack_pos':'q_over_generation','include_feasibility_slack_neg':'q_load_shed'}
+    p_rhs_kwargs = {'include_feasibility_load_shed':'p_load_shed', 'include_feasibility_over_generation':'p_over_generation'}
+    q_rhs_kwargs = {'include_feasibility_load_shed':'q_load_shed', 'include_feasibility_over_generation':'q_over_generation'}
 
     penalty_expr = sum(p_marginal_slack_penalty * (model.p_over_generation[bus_name] + model.p_load_shed[bus_name])
                      + q_marginal_slack_penalty * (model.q_over_generation[bus_name] + model.q_load_shed[bus_name])
                     for bus_name in bus_names)
-=======
-    p_rhs_kwargs = {'include_feasibility_load_shed':'p_load_shed', 'include_feasibility_over_generation':'p_over_generation'}
-    q_rhs_kwargs = {'include_feasibility_load_shed':'q_load_shed', 'include_feasibility_over_generation':'q_over_generation'}
-
-    penalty_expr = sum(p_marginal_slack_penalty * (model.p_load_shed[bus_name] + model.p_over_generation[bus_name])
-                     + q_marginal_slack_penalty * (model.q_load_shed[bus_name] + model.q_over_generation[bus_name])
-                    for bus_name in bus_attrs['names'])
->>>>>>> 4e86c437
     return p_rhs_kwargs, q_rhs_kwargs, penalty_expr
 
 def _validate_and_extract_slack_penalties(model_data):
