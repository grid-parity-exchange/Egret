--- conflicted
+++ resolved
@@ -34,35 +34,19 @@
 def _include_feasibility_slack(model, bus_names, bus_p_loads, gens_by_bus, gen_attrs, p_marginal_slack_penalty):
     import egret.model_library.decl as decl
 
-<<<<<<< HEAD
+    load_shed_bounds  = {k: (0, tx_utils.load_shed_limit(bus_p_loads[k], gens_by_bus[k], gen_attrs['p_min'])) for k in bus_names}
+    decl.declare_var('p_load_shed', model=model, index_set=bus_names,
+                     initialize=0., bounds=load_shed_bounds
+                     )
     over_gen_bounds = {k: (0, tx_utils.over_gen_limit(bus_p_loads[k], gens_by_bus[k], gen_attrs['p_max'])) for k in bus_names}
     decl.declare_var('p_over_generation', model=model, index_set=bus_names,
                      initialize=0., bounds=over_gen_bounds
                      )
 
-    load_shed_bounds  = {k: (0, tx_utils.load_shed_limit(bus_p_loads[k], gens_by_bus[k], gen_attrs['p_min'])) for k in bus_names}
-    decl.declare_var('p_load_shed', model=model, index_set=bus_names,
-                     initialize=0., bounds=load_shed_bounds
-                     )
-
-    p_rhs_kwargs = {'include_feasibility_slack_pos':'p_over_generation','include_feasibility_slack_neg':'p_load_shed'}
-
-    penalty_expr = sum(p_marginal_slack_penalty * (model.p_over_generation[bus_name] + model.p_load_shed[bus_name])
+    p_rhs_kwargs = {'include_feasibility_load_shed':'p_load_shed', 'include_feasibility_over_generation':'p_over_generation'}
+
+    penalty_expr = sum(p_marginal_slack_penalty * (model.p_load_shed[bus_name] + model.p_over_generation[bus_name])
                     for bus_name in bus_names)
-=======
-    slack_bounds = {k: (0, sum(bus_p_loads.values())) for k in bus_attrs['names']}
-    decl.declare_var('p_load_shed', model=model, index_set=bus_attrs['names'],
-                     initialize=slack_init, bounds=slack_bounds
-                     )    
-    decl.declare_var('p_over_generation', model=model, index_set=bus_attrs['names'],
-                     initialize=slack_init, bounds=slack_bounds
-                     )
-
-    p_rhs_kwargs = {'include_feasibility_load_shed':'p_load_shed', 'include_feasibility_over_generation':'p_over_generation'}
-
-    penalty_expr = sum(p_marginal_slack_penalty * (model.p_load_shed[bus_name] + model.p_over_generation[bus_name])
-                    for bus_name in bus_attrs['names'])
->>>>>>> 4e86c437
     return p_rhs_kwargs, penalty_expr
 
 def create_btheta_dcopf_model(model_data, include_angle_diff_limits=False, include_feasibility_slack=False):
