#  ___________________________________________________________________________
#
#  EGRET: Electrical Grid Research and Engineering Tools
#  Copyright 2019 National Technology & Engineering Solutions of Sandia, LLC
#  (NTESS). Under the terms of Contract DE-NA0003525 with NTESS, the U.S.
#  Government retains certain rights in this software.
#  This software is distributed under the Revised BSD License.
#  ___________________________________________________________________________

'''
dcopf tester
'''
import os
import math
import unittest
from pyomo.opt import SolverFactory, TerminationCondition
from egret.models.dcopf import *
from egret.data.model_data import ModelData
from parameterized import parameterized

current_dir = os.path.dirname(os.path.abspath(__file__))
case_names = ['pglib_opf_case3_lmbd','pglib_opf_case30_ieee','pglib_opf_case300_ieee']
test_cases = [os.path.join(current_dir, 'transmission_test_instances', 'pglib-opf-master', '{}.m'.format(i)) for i in case_names]
soln_cases = [os.path.join(current_dir, 'transmission_test_instances', 'dcopf_solution_files', '{}_dcopf_solution.json'.format(i)) for i in case_names]

builtin_case_names = ['hvdc_test_case3']
test_cases.extend(os.path.join(current_dir, 'transmission_test_instances', 'test_instances', '{}.json'.format(i)) for i in builtin_case_names)
soln_cases.extend(os.path.join(current_dir, 'transmission_test_instances', 'dcopf_solution_files', '{}_dcopf_solution.json'.format(i)) for i in builtin_case_names)

class TestDCOPF(unittest.TestCase):
    show_output = True

    @classmethod
    def setUpClass(self):
        download_dir = os.path.join(current_dir, 'transmission_test_instances')
        if not os.path.exists(os.path.join(download_dir, 'pglib-opf-master')):
            from egret.thirdparty.get_pglib_opf import get_pglib_opf
            get_pglib_opf(download_dir)

    @parameterized.expand(zip(test_cases, soln_cases))
    def test_btheta_dcopf_model(self, test_case, soln_case, include_kwargs=False):
        dcopf_model = create_btheta_dcopf_model

        md_soln = ModelData.read(soln_case)

        md_dict = ModelData.read(test_case)

        kwargs = {}
        if include_kwargs:
            kwargs = {'include_feasibility_slack':True}
        md, results = solve_dcopf(md_dict, "ipopt", dcopf_model_generator=dcopf_model, solver_tee=False, return_results=True, **kwargs)

        self.assertTrue(results.solver.termination_condition == TerminationCondition.optimal)
        comparison = math.isclose(md.data['system']['total_cost'], md_soln.data['system']['total_cost'], rel_tol=1e-6)
        self.assertTrue(comparison)


    @parameterized.expand(zip(test_cases, soln_cases))
    def test_ptdf_dcopf_model(self, test_case, soln_case, include_kwargs=False):
        dcopf_model = create_ptdf_dcopf_model

        md_soln = ModelData.read(soln_case)

        md_dict = ModelData.read(test_case)

        kwargs = {}
        if include_kwargs:
            kwargs = {'include_feasibility_slack':True}
        md, results = solve_dcopf(md_dict, "ipopt", dcopf_model_generator=dcopf_model, solver_tee=False, return_results=True, **kwargs)

        self.assertTrue(results.solver.termination_condition == TerminationCondition.optimal)
        comparison = math.isclose(md.data['system']['total_cost'], md_soln.data['system']['total_cost'], rel_tol=1e-6)
        self.assertTrue(comparison)

<<<<<<< HEAD
=======
    @parameterized.expand(zip(test_cases, soln_cases))
    def test_ptdf_serialization_deserialization(self, test_case, soln_case):
        dcopf_model = create_ptdf_dcopf_model

        md_dict = ModelData.read(test_case)

        kwargs = {'ptdf_options': {'save_to': test_case+'.pickle'}}
        md_serialization, results = solve_dcopf(md_dict, "ipopt", dcopf_model_generator=dcopf_model, solver_tee=False, return_results=True, **kwargs)
        self.assertTrue(results.solver.termination_condition == TerminationCondition.optimal)

        self.assertTrue(os.path.isfile(test_case+'.pickle'))

        kwargs = {'ptdf_options': {'load_from': test_case+'.pickle'}}
        md_deserialization, results = solve_dcopf(md_dict, "ipopt", dcopf_model_generator=dcopf_model, solver_tee=False, return_results=True, **kwargs)
        self.assertTrue(results.solver.termination_condition == TerminationCondition.optimal)

        comparison = math.isclose(md_serialization.data['system']['total_cost'], md_deserialization.data['system']['total_cost'], rel_tol=1e-6)
        self.assertTrue(comparison)
>>>>>>> b89f121e

if __name__ == '__main__':
     unittest.main()<|MERGE_RESOLUTION|>--- conflicted
+++ resolved
@@ -72,27 +72,5 @@
         comparison = math.isclose(md.data['system']['total_cost'], md_soln.data['system']['total_cost'], rel_tol=1e-6)
         self.assertTrue(comparison)
 
-<<<<<<< HEAD
-=======
-    @parameterized.expand(zip(test_cases, soln_cases))
-    def test_ptdf_serialization_deserialization(self, test_case, soln_case):
-        dcopf_model = create_ptdf_dcopf_model
-
-        md_dict = ModelData.read(test_case)
-
-        kwargs = {'ptdf_options': {'save_to': test_case+'.pickle'}}
-        md_serialization, results = solve_dcopf(md_dict, "ipopt", dcopf_model_generator=dcopf_model, solver_tee=False, return_results=True, **kwargs)
-        self.assertTrue(results.solver.termination_condition == TerminationCondition.optimal)
-
-        self.assertTrue(os.path.isfile(test_case+'.pickle'))
-
-        kwargs = {'ptdf_options': {'load_from': test_case+'.pickle'}}
-        md_deserialization, results = solve_dcopf(md_dict, "ipopt", dcopf_model_generator=dcopf_model, solver_tee=False, return_results=True, **kwargs)
-        self.assertTrue(results.solver.termination_condition == TerminationCondition.optimal)
-
-        comparison = math.isclose(md_serialization.data['system']['total_cost'], md_deserialization.data['system']['total_cost'], rel_tol=1e-6)
-        self.assertTrue(comparison)
->>>>>>> b89f121e
-
 if __name__ == '__main__':
      unittest.main()