#  ___________________________________________________________________________
#
#  EGRET: Electrical Grid Research and Engineering Tools
#  Copyright 2019 National Technology & Engineering Solutions of Sandia, LLC
#  (NTESS). Under the terms of Contract DE-NA0003525 with NTESS, the U.S.
#  Government retains certain rights in this software.
#  This software is distributed under the Revised BSD License.
#  ___________________________________________________________________________

## helpers for flow verification across dcopf and unit commitment models
from pyomo.solvers.plugins.solvers.persistent_solver import PersistentSolver
from egret.model_library.defn import ApproximationType
from egret.common.log import logger
import egret.model_library.transmission.branch as libbranch
import pyomo.environ as pe
import numpy as np

from enum import Enum


class LazyPTDFTerminationCondition(Enum):
    NORMAL = 1
    ITERATION_LIMIT = 2
    FLOW_VIOLATION = 3

def populate_default_ptdf_options(ptdf_options):
    if 'rel_ptdf_tol' not in ptdf_options:
        ptdf_options['rel_ptdf_tol'] = 1.e-6
    if 'abs_ptdf_tol' not in ptdf_options:
        ptdf_options['abs_ptdf_tol'] = 1.e-10
    if 'abs_flow_tol' not in ptdf_options:
        ptdf_options['abs_flow_tol'] = 1.e-3
    if 'rel_flow_tol' not in ptdf_options:
        ptdf_options['rel_flow_tol'] = 1.e-5
    if 'iteration_limit' not in ptdf_options:
        ptdf_options['iteration_limit'] = 100000
    if 'lp_iteration_limit' not in ptdf_options:
        ptdf_options['lp_iteration_limit'] = 100
    if 'max_violations_per_iteration' not in ptdf_options:
        ptdf_options['max_violations_per_iteration'] = 1
    if 'lazy' not in ptdf_options:
        ptdf_options['lazy'] = True
    if 'load_from' not in ptdf_options:
        ptdf_options['load_from'] = None
    if 'save_to' not in ptdf_options:
        ptdf_options['save_to'] = None

def check_and_scale_ptdf_options(ptdf_options, baseMVA):
    ## scale to base MVA
    ptdf_options['abs_ptdf_tol'] /= baseMVA
    ptdf_options['abs_flow_tol'] /= baseMVA

    rel_flow_tol = ptdf_options['rel_flow_tol']
    abs_flow_tol = ptdf_options['abs_flow_tol']

    rel_ptdf_tol = ptdf_options['rel_ptdf_tol']
    abs_ptdf_tol = ptdf_options['abs_ptdf_tol']

    max_violations_per_iteration = ptdf_options['max_violations_per_iteration']

    if max_violations_per_iteration < 1 or (not isinstance(max_violations_per_iteration, int)):
        raise Exception("max_violations_per_iteration must be an integer least 1, max_violations_per_iteration={}".format(max_violations_per_iteration))

    if abs_flow_tol < 1e-6:
        logger.warning("WARNING: abs_flow_tol={0}, which is below the numeric threshold of most solvers.".format(abs_flow_tol*baseMVA))
    if abs_flow_tol < rel_ptdf_tol*10:
        logger.warning("WARNING: abs_flow_tol={0}, rel_ptdf_tol={1}, which will likely result in violations. Consider raising abs_flow_tol or lowering rel_ptdf_tol.".format(abs_flow_tol*baseMVA, rel_ptdf_tol))
    if rel_ptdf_tol < 1e-6:
        logger.warning("WARNING: rel_ptdf_tol={0}, which is low enough it may cause numerical issues in the solver. Consider rasing rel_ptdf_tol.".format(rel_ptdf_tol))
    if abs_ptdf_tol < 1e-12:
        logger.warning("WARNING: abs_ptdf_tol={0}, which is low enough it may cause numerical issues in the solver. Consider rasing abs_ptdf_tol.".format(abs_ptdf_tol*baseMVA))

## to hold the indicies of the violations
## in the model or block
def add_monitored_branch_tracker(mb):
    mb._lt_idx_monitored = list()
    mb._gt_idx_monitored = list()

## violation checker
def check_violations(mb, md, PTDF, max_viol_add, time=None):

    NWV = np.array([pe.value(mb.p_nw[b]) for b in PTDF.bus_iterator()])
    NWV += PTDF.phi_adjust_array

    PFV  = np.dot(PTDF.PTDFM, NWV) # AC -- need to update
    PFV += PTDF.phase_shift_array

    ## calculate the negative of the violations (for easy sorting)
    gt_viol_array = PTDF.enforced_branch_limits - PFV
    lt_viol_array = PFV + PTDF.enforced_branch_limits

    gt_viol = np.nonzero(gt_viol_array < 0)[0]
    lt_viol = np.nonzero(lt_viol_array < 0)[0]

    ## these will hold the violations 
    ## we found this iteration
    gt_viol = frozenset(gt_viol)
    lt_viol = frozenset(lt_viol)

    ## get the lines we're monitoring
    gt_idx_monitored = mb._gt_idx_monitored
    lt_idx_monitored = mb._lt_idx_monitored

    ## get the lines for which we've found a violation that's
    ## in the model
    gt_viol_in_mb = gt_viol.intersection(gt_idx_monitored)
    lt_viol_in_mb = lt_viol.intersection(lt_idx_monitored)

    ## print a warning for these lines
    ## check if the found violations are in the model and print warning
    baseMVA = md.data['system']['baseMVA']
    for i in lt_viol_in_mb:
        bn = PTDF.branches_keys[i]
        thermal_limit = PTDF.branch_limits_array[i]
        logger.warning(_generate_flow_viol_warning('LB', mb, bn, PFV[i], -thermal_limit, baseMVA, time))

    for i in gt_viol_in_mb:
        bn = PTDF.branches_keys[i]
        thermal_limit = PTDF.branch_limits_array[i]
        logger.warning(_generate_flow_viol_warning('UB', mb, bn, PFV[i], thermal_limit, baseMVA, time))

    ## *t_viol_lazy will hold the lines we're adding
    ## this iteration -- don't want to add lines
    ## that are already in the monitored set
    gt_viol_lazy = gt_viol.difference(gt_idx_monitored)
    lt_viol_lazy = lt_viol.difference(lt_idx_monitored)

    ## limit the number of lines we add in one iteration
    ## if we have too many violations, just take those largest
    ## in absolute value in either direction
    if len(gt_viol_lazy)+len(lt_viol_lazy) > max_viol_add:

        ## for those in the monitored set, assume they're feasible for
        ## the purposes of sorting the worst violations, which means
        ## resetting the values for these lines as computed above

        ## use what most solvers consider +infty
        LARGE_CONST = 1e+100
        gt_viol_array[gt_idx_monitored] = LARGE_CONST
        lt_viol_array[lt_idx_monitored] = LARGE_CONST

        ## give the order of the first max_viol_add violations
        measured_gt_viol = np.argpartition(gt_viol_array, range(max_viol_add))
        measured_lt_viol = np.argpartition(lt_viol_array, range(max_viol_add))

        measured_gt_viol_pos = 0
        measured_lt_viol_pos = 0
        gt_viol_lazy = set()
        lt_viol_lazy = set()
        for _ in range(max_viol_add):
            gt_v = gt_viol_array[measured_gt_viol[measured_gt_viol_pos]]
            lt_v = lt_viol_array[measured_lt_viol[measured_lt_viol_pos]]

            ## because we negated for sorting, this means the
            ## overall violation is more for the gt side
            ## dont have any more actual violations
            if gt_v > 0 and lt_v > 0:
                break
            elif gt_v < lt_v:
                gt_viol_lazy.add(measured_gt_viol[measured_gt_viol_pos])
                measured_gt_viol_pos += 1
            else:
                lt_viol_lazy.add(measured_lt_viol[measured_lt_viol_pos])
                measured_lt_viol_pos += 1

    viol_num = len(gt_viol)+len(lt_viol)
    monitored_viol_num = len(lt_viol_in_mb)+len(gt_viol_in_mb)

<<<<<<< HEAD
    return PFV, viol_num, (gt_viol, lt_viol, gt_viol_lazy, lt_viol_lazy)


=======
    return PFV, viol_num, monitored_viol_num, gt_viol_lazy, lt_viol_lazy
    
>>>>>>> 86ec6e28
def _generate_flow_viol_warning(sense, mb, bn, flow, limit, baseMVA, time):
    ret_str = "WARNING: line {0} ({1}) is in the  monitored set".format(bn, sense)
    if time is not None:
        ret_str += " at time {}".format(time)
    ret_str += ", but flow exceeds limit!!\n\t flow={0}, limit={1}".format(flow*baseMVA, limit*baseMVA, sense)
    ret_str += ", model_flow={}".format(pe.value(mb.pf[bn])*baseMVA)
    return ret_str

def _generate_flow_monitor_message(sense, bn, flow, limit, baseMVA, time): 
    ret_str = "Adding line {0} ({1}) to monitored set".format(bn, sense)
    if time is not None:
        ret_str += " at time {}".format(time)
    ret_str += ", flow={0}, limit={1}".format(flow*baseMVA, limit*baseMVA)
    return ret_str

## violation adder
def add_violations(gt_viol_lazy, lt_viol_lazy, PFV, mb, md, solver, ptdf_options,
                    PTDF, time=None):

    model = mb.model()

    baseMVA = md.data['system']['baseMVA']

    persistent_solver = isinstance(solver, PersistentSolver)

    ## static information between runs
    rel_ptdf_tol = ptdf_options['rel_ptdf_tol']
    abs_ptdf_tol = ptdf_options['abs_ptdf_tol']

    ## helper for generating pf
    def _iter_over_viol_set(viol_set):
        for i in viol_set:
            bn = PTDF.branches_keys[i]
            if mb.pf[bn].expr is None:
                expr = libbranch.get_power_flow_expr_ptdf_approx(mb, bn, PTDF, abs_ptdf_tol=abs_ptdf_tol, rel_ptdf_tol=rel_ptdf_tol)
                mb.pf[bn] = expr
            yield i, bn

    constr = mb.ineq_pf_branch_thermal_lb
    lt_viol_in_mb = mb._lt_idx_monitored
    for i, bn in _iter_over_viol_set(lt_viol_lazy):
        thermal_limit = PTDF.branch_limits_array[i]
        logger.info(_generate_flow_monitor_message('LB', bn, PFV[i], -thermal_limit, baseMVA, time))
        constr[bn] = (-thermal_limit, mb.pf[bn], None)
        lt_viol_in_mb.append(i)
        if persistent_solver:
            solver.add_constraint(constr[bn])

    constr = mb.ineq_pf_branch_thermal_ub
    gt_viol_in_mb = mb._gt_idx_monitored
    for i, bn in _iter_over_viol_set(gt_viol_lazy):
        thermal_limit = PTDF.branch_limits_array[i]
        logger.info(_generate_flow_monitor_message('UB', bn, PFV[i], thermal_limit, baseMVA, time))
        constr[bn] = (None, mb.pf[bn], thermal_limit)
        gt_viol_in_mb.append(i)
        if persistent_solver:
            solver.add_constraint(constr[bn])


def _binary_var_generator(instance):
    regulation =  hasattr(instance, 'regulation_service')
    if instance.status_vars in ['CA_1bin_vars', 'garver_3bin_vars', 'garver_2bin_vars', 'garver_3bin_relaxed_stop_vars']:
        yield instance.UnitOn
    if instance.status_vars in ['ALS_state_transition_vars']:
        yield instance.UnitStayOn
    if instance.status_vars in ['garver_3bin_vars', 'garver_2bin_vars', 'garver_3bin_relaxed_stop_vars', 'ALS_state_transition_vars']:
        yield instance.UnitStart
    if instance.status_vars in ['garver_3bin_vars', 'ALS_state_transition_vars']:
        yield instance.UnitStop
    if regulation:
        yield instance.RegulationOn

    yield instance.OutputStorage
    yield instance.InputStorage

    if instance.startup_costs in ['KOW_startup_costs']:
        yield instance.StartupIndicator
    elif instance.startup_costs in ['MLR_startup_costs', 'MLR_startup_costs2',]:
        yield instance.delta

def uc_instance_binary_relaxer(model, solver):
    persistent_solver = isinstance(solver, PersistentSolver)
    for ivar in _binary_var_generator(model):
        ivar.domain = pe.UnitInterval
        if persistent_solver:
            for var in ivar.itervalues():
                solver.update_var(var)

def uc_instance_binary_enforcer(model, solver):
    persistent_solver = isinstance(solver, PersistentSolver)
    for ivar in _binary_var_generator(model):
        ivar.domain = pe.Binary
        if persistent_solver:
            for var in ivar.itervalues():
                solver.update_var(var)
<|MERGE_RESOLUTION|>--- conflicted
+++ resolved
@@ -166,14 +166,9 @@
     viol_num = len(gt_viol)+len(lt_viol)
     monitored_viol_num = len(lt_viol_in_mb)+len(gt_viol_in_mb)
 
-<<<<<<< HEAD
-    return PFV, viol_num, (gt_viol, lt_viol, gt_viol_lazy, lt_viol_lazy)
-
-
-=======
     return PFV, viol_num, monitored_viol_num, gt_viol_lazy, lt_viol_lazy
     
->>>>>>> 86ec6e28
+
 def _generate_flow_viol_warning(sense, mb, bn, flow, limit, baseMVA, time):
     ret_str = "WARNING: line {0} ({1}) is in the  monitored set".format(bn, sense)
     if time is not None:
